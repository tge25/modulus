# SPDX-FileCopyrightText: Copyright (c) 2023 - 2024 NVIDIA CORPORATION & AFFILIATES.
# SPDX-FileCopyrightText: All rights reserved.
# SPDX-License-Identifier: Apache-2.0
#
# Licensed under the Apache License, Version 2.0 (the "License");
# you may not use this file except in compliance with the License.
# You may obtain a copy of the License at
#
#     http://www.apache.org/licenses/LICENSE-2.0
#
# Unless required by applicable law or agreed to in writing, software
# distributed under the License is distributed on an "AS IS" BASIS,
# WITHOUT WARRANTIES OR CONDITIONS OF ANY KIND, either express or implied.
# See the License for the specific language governing permissions and
# limitations under the License.


import pytest
import torch
from pytest_utils import import_or_fail

from physicsnemo.models.diffusion.preconditioning import EDMPrecondSuperResolution


# Mock a minimal net class for testing
class MockNet:
    def __init__(self, sigma_min=0.0, sigma_max=1.0):
        self.sigma_min = sigma_min
        self.sigma_max = sigma_max

    def __call__(self, x, img_lr, sigma, class_labels):
        return x  # Mock behavior of net

    def round_sigma(self, sigma):
        return torch.tensor(sigma)


# Define a fixture for the network
@pytest.fixture
def mock_net():
    return MockNet()


# Basic functionality test
@import_or_fail("cftime")
def test_deterministic_sampler_output_type_and_shape(mock_net, pytestconfig):
    from physicsnemo.utils.diffusion import deterministic_sampler

    latents = torch.randn(1, 3, 64, 64)
    img_lr = torch.randn(1, 3, 64, 64)
    output = deterministic_sampler(net=mock_net, latents=latents, img_lr=img_lr)
    assert isinstance(output, torch.Tensor)
    assert output.shape == latents.shape


# Test for parameter validation
@import_or_fail("cftime")
@pytest.mark.parametrize("solver", ["invalid_solver", "euler", "heun"])
def test_deterministic_sampler_solver_validation(mock_net, solver, pytestconfig):
    from physicsnemo.utils.diffusion import deterministic_sampler

    if solver == "invalid_solver":
        with pytest.raises(ValueError):
            deterministic_sampler(
                net=mock_net,
                latents=torch.randn(1, 3, 64, 64),
                img_lr=torch.randn(1, 3, 64, 64),
                solver=solver,
            )
    else:
        # No exception should be raised for valid solvers
        deterministic_sampler(
            net=mock_net,
            latents=torch.randn(1, 3, 64, 64),
            img_lr=torch.randn(1, 3, 64, 64),
            solver=solver,
        )


# Test for edge cases
@import_or_fail("cftime")
def test_deterministic_sampler_edge_cases(mock_net, pytestconfig):
    from physicsnemo.utils.diffusion import deterministic_sampler

    latents = torch.randn(1, 3, 64, 64)
    img_lr = torch.randn(1, 3, 64, 64)
    # Test with extreme rho values, zero noise levels, etc.
    output = deterministic_sampler(
        net=mock_net, latents=latents, img_lr=img_lr, rho=1000, sigma_min=0, sigma_max=0
    )
    assert isinstance(output, torch.Tensor)


# Test discretization
@import_or_fail("cftime")
@pytest.mark.parametrize("discretization", ["vp", "ve", "iddpm", "edm"])
def test_deterministic_sampler_discretization(mock_net, discretization, pytestconfig):
    from physicsnemo.utils.diffusion import deterministic_sampler

    latents = torch.randn(1, 3, 64, 64)
    img_lr = torch.randn(1, 3, 64, 64)
    output = deterministic_sampler(
        net=mock_net, latents=latents, img_lr=img_lr, discretization=discretization
    )
    assert isinstance(output, torch.Tensor)


# Test schedule
@import_or_fail("cftime")
@pytest.mark.parametrize("schedule", ["vp", "ve", "linear"])
def test_deterministic_sampler_schedule(mock_net, schedule, pytestconfig):
    from physicsnemo.utils.diffusion import deterministic_sampler

    latents = torch.randn(1, 3, 64, 64)
    img_lr = torch.randn(1, 3, 64, 64)
    output = deterministic_sampler(
        net=mock_net, latents=latents, img_lr=img_lr, schedule=schedule
    )
    assert isinstance(output, torch.Tensor)


# Test number of steps
@import_or_fail("cftime")
@pytest.mark.parametrize("num_steps", [1, 5, 18])
def test_deterministic_sampler_num_steps(mock_net, num_steps, pytestconfig):
    from physicsnemo.utils.diffusion import deterministic_sampler

    latents = torch.randn(1, 3, 64, 64)
    img_lr = torch.randn(1, 3, 64, 64)
    output = deterministic_sampler(
        net=mock_net, latents=latents, img_lr=img_lr, num_steps=num_steps
    )
    assert isinstance(output, torch.Tensor)


# Test sigma
@import_or_fail("cftime")
@pytest.mark.parametrize("sigma_min, sigma_max", [(0.001, 0.01), (1.0, 1.5)])
def test_deterministic_sampler_sigma_boundaries(
    mock_net, sigma_min, sigma_max, pytestconfig
):
    from physicsnemo.utils.diffusion import deterministic_sampler

    latents = torch.randn(1, 3, 64, 64)
    img_lr = torch.randn(1, 3, 64, 64)
    output = deterministic_sampler(
        net=mock_net,
        latents=latents,
        img_lr=img_lr,
        sigma_min=sigma_min,
        sigma_max=sigma_max,
    )
    assert isinstance(output, torch.Tensor)


# Test error handling
@import_or_fail("cftime")
@pytest.mark.parametrize("scaling", ["invalid_scaling", "vp", "none"])
def test_deterministic_sampler_scaling_validation(mock_net, scaling, pytestconfig):
    from physicsnemo.utils.diffusion import deterministic_sampler

    latents = torch.randn(1, 3, 64, 64)
    img_lr = torch.randn(1, 3, 64, 64)
    if scaling == "invalid_scaling":
        with pytest.raises(ValueError):
            deterministic_sampler(
                net=mock_net, latents=latents, img_lr=img_lr, scaling=scaling
            )
    else:
        output = deterministic_sampler(
            net=mock_net, latents=latents, img_lr=img_lr, scaling=scaling
        )
        assert isinstance(output, torch.Tensor)


# Test correctness with known ODE solution
@import_or_fail("cftime")
def test_deterministic_sampler_correctness(pytestconfig):
<<<<<<< HEAD

    from physicsnemo.utils.diffusion import deterministic_sampler
=======
    from physicsnemo.utils.generative import deterministic_sampler
>>>>>>> dcec5def

    # Create a simple network that implements our ODE: dx/dt = -x ==> x(t) = exp(-t)
    class SimpleODENet(torch.nn.Module):
        def __init__(self, sigma_min=0.002, sigma_max=4.0):
            super().__init__()
            self.sigma_min = sigma_min
            self.sigma_max = sigma_max

        def forward(self, x, img_lr, sigma, class_labels=None):
            # Simulating ODE dx/dt = -x, we need denoiser to return (t + 1) * x
            # See EDM paper eqs. 3 and 4, and note EDM uses sigma <==> t
            return (sigma + 1.0) * x

        def round_sigma(self, sigma):
            return torch.tensor(sigma)

    # Create network and initial condition
    net = SimpleODENet()
    x0 = (
        torch.exp(-net.sigma_max * torch.ones(1, 1, 1, 1)) / net.sigma_max
    )  # "Initial condition" x(sigma_max) = exp(-sigma_max)
    img_lr = torch.zeros(1, 1, 1, 1)  # Dummy conditioning input

    # Run the sampler
    x_final = deterministic_sampler(
        net=net,
        latents=x0,
        img_lr=img_lr,
        num_steps=100,
        sigma_min=net.sigma_min,
        sigma_max=net.sigma_max,
    )

    # Analytical solution of x(t) = exp(-t) at t=0 is 1
    analytical_solution = torch.ones_like(x_final)

    # Check with loose tolerance since we're using numerical integration
<<<<<<< HEAD
    assert torch.allclose(
        x_final, analytical_solution, rtol=1e-2, atol=1e-2
    ), f"Numerical solution {x_final.item():.6f} does not match analytical solution {analytical_solution.item():.6f}"


def setup_model_learnable_embd(img_resolution, C_x, C_cond, global_lr=False, seed=0):
    """
    Create a model with similar architecture to CorrDiff (learnable positional
    embeddings, self-attention, learnable lead time embeddings).
    """
    # Smaller architecture variant with learnable positional embeddings
    # (similar to CorrDiff example)
    N_pos = 20
    lt_steps = 9
    lt_channels = 4
    attn_res = (
        img_resolution[0] // 4
        if isinstance(img_resolution, list) or isinstance(img_resolution, tuple)
        else img_resolution // 4
    )
    torch.manual_seed(seed)
    if global_lr:
        img_in_channels = C_x + N_pos + C_cond * 2 + lt_channels
    else:
        img_in_channels = C_x + N_pos + C_cond + lt_channels
    model = EDMPrecondSuperResolution(
        model_type="SongUNetPosLtEmbd",
        img_resolution=img_resolution,
        img_in_channels=img_in_channels,
        img_out_channels=C_x,
        model_channels=16,
        channel_mult=[1, 2, 2],
        channel_mult_emb=2,
        num_blocks=2,
        attn_resolutions=[attn_res],
        gridtype="learnable",
        N_grid_channels=N_pos,
        lead_time_steps=lt_steps,
        lead_time_channels=lt_channels,
    )
    return model


# The test function for patch-based deterministic_sampler
@import_or_fail("cftime")
@pytest.mark.parametrize("device", ["cuda:0", "cpu"])
def test_deterministic_sampler_full_domain_lead_time(device, pytestconfig):

    from physicsnemo.utils.diffusion import deterministic_sampler

    latents = torch.randn(1, 3, 16, 16, device=device)  # Mock latents
    img_lr = torch.randn(1, 3, 16, 16, device=device)  # Mock low-res image

    net = setup_model_learnable_embd((16, 16), C_x=3, C_cond=3)
    net.to(device)
    # Test with mean_hr conditioning
    mean_hr = torch.randn(1, 3, 16, 16, device=device)
    result_mean_hr = deterministic_sampler(
        net=net,
        latents=latents,
        img_lr=img_lr,
        patching=None,
        mean_hr=mean_hr,
        num_steps=2,
        lead_time_label=torch.tensor([1]),
    )

    assert (
        result_mean_hr.shape == latents.shape
    ), "Mean HR conditioned output shape does not match expected shape"


# The test function for edm_sampler with rectangular domain and patching
@import_or_fail("cftime")
@pytest.mark.parametrize("device", ["cuda:0", "cpu"])
def test_deterministic_sampler_rectangle_patching_lead_time(device, pytestconfig):
    from physicsnemo.utils.diffusion import deterministic_sampler
    from physicsnemo.utils.patching import GridPatching2D

    torch._dynamo.reset()
    img_shape_y, img_shape_x = 32, 32
    patch_shape_y, patch_shape_x = 32, 16

    net = setup_model_learnable_embd(
        (img_shape_y, img_shape_x), C_x=3, C_cond=3, global_lr=True
    )
    net.to(device)
    latents = torch.randn(2, 3, img_shape_y, img_shape_x, device=device)  # Mock latents
    img_lr = torch.randn(
        2, 3, img_shape_y, img_shape_x, device=device
    )  # Mock low-res image

    # Test with patching
    patching = GridPatching2D(
        img_shape=(img_shape_y, img_shape_x),
        patch_shape=(patch_shape_y, patch_shape_x),
        overlap_pix=4,
        boundary_pix=2,
    )

    # Test with mean_hr conditioning
    mean_hr = torch.randn(2, 3, img_shape_y, img_shape_x, device=device)
    result_mean_hr = deterministic_sampler(
        net=net,
        latents=latents,
        img_lr=img_lr,
        patching=patching,
        mean_hr=mean_hr,
        num_steps=2,
        lead_time_label=torch.tensor([1]),
    )

    assert (
        result_mean_hr.shape == latents.shape
    ), "Mean HR conditioned output shape does not match expected shape"


# Test that the deterministic sampler is differentiable with rectangular patching
# (tests differentiation through the patching and fusing)
@import_or_fail("cftime")
@pytest.mark.parametrize("device", ["cuda:0", "cpu"])
def test_deterministic_sampler_patching_differentiable(device, pytestconfig):
    from physicsnemo.utils.diffusion import deterministic_sampler
    from physicsnemo.utils.patching import GridPatching2D

    torch._dynamo.reset()

    img_shape_y, img_shape_x = 32, 32
    patch_shape_y, patch_shape_x = 32, 16

    net = setup_model_learnable_embd(
        (img_shape_y, img_shape_x), C_x=3, C_cond=3, global_lr=True
    )

    latents = torch.randn(2, 3, img_shape_y, img_shape_x, device=device)  # Mock latents
    img_lr = torch.randn(
        2, 3, img_shape_y, img_shape_x, device=device
    )  # Mock low-res image

    # Tensors with requires grad
    a = torch.randn(1, requires_grad=True, device=device)
    b = torch.randn(1, requires_grad=True, device=device)
    c = torch.randn(1, requires_grad=True, device=device)
    d = torch.randn(1, requires_grad=True, device=device)
    e = torch.randn(1, requires_grad=True, device=device)
    f = torch.randn(1, requires_grad=True, device=device)

    # Test with patching
    patching = GridPatching2D(
        img_shape=(img_shape_y, img_shape_x),
        patch_shape=(patch_shape_y, patch_shape_x),
        overlap_pix=4,
        boundary_pix=2,
    )
    net.to(device)
    # Test with mean_hr conditioning
    mean_hr = torch.randn(2, 3, img_shape_y, img_shape_x, device=device)
    result_mean_hr = deterministic_sampler(
        net=net,
        latents=a * latents + b,
        img_lr=c * img_lr + d,
        patching=patching,
        mean_hr=e * mean_hr + f,
        num_steps=2,
        lead_time_label=torch.tensor([1]),
    )

    assert (
        result_mean_hr.shape == latents.shape
    ), "Mean HR conditioned output shape does not match expected shape"

    loss = result_mean_hr.sum()
    loss.backward()

    assert a.grad is not None
    assert b.grad is not None
    assert c.grad is not None
    assert d.grad is not None
    assert e.grad is not None
    assert f.grad is not None
=======
    assert torch.allclose(x_final, analytical_solution, rtol=1e-2, atol=1e-2), (
        f"Numerical solution {x_final.item():.6f} does not match analytical solution {analytical_solution.item():.6f}"
    )
>>>>>>> dcec5def
<|MERGE_RESOLUTION|>--- conflicted
+++ resolved
@@ -176,12 +176,7 @@
 # Test correctness with known ODE solution
 @import_or_fail("cftime")
 def test_deterministic_sampler_correctness(pytestconfig):
-<<<<<<< HEAD
-
-    from physicsnemo.utils.diffusion import deterministic_sampler
-=======
-    from physicsnemo.utils.generative import deterministic_sampler
->>>>>>> dcec5def
+    from physicsnemo.utils.diffusion import deterministic_sampler
 
     # Create a simple network that implements our ODE: dx/dt = -x ==> x(t) = exp(-t)
     class SimpleODENet(torch.nn.Module):
@@ -219,10 +214,9 @@
     analytical_solution = torch.ones_like(x_final)
 
     # Check with loose tolerance since we're using numerical integration
-<<<<<<< HEAD
-    assert torch.allclose(
-        x_final, analytical_solution, rtol=1e-2, atol=1e-2
-    ), f"Numerical solution {x_final.item():.6f} does not match analytical solution {analytical_solution.item():.6f}"
+    assert torch.allclose(x_final, analytical_solution, rtol=1e-2, atol=1e-2), (
+        f"Numerical solution {x_final.item():.6f} does not match analytical solution {analytical_solution.item():.6f}"
+    )
 
 
 def setup_model_learnable_embd(img_resolution, C_x, C_cond, global_lr=False, seed=0):
@@ -267,7 +261,6 @@
 @import_or_fail("cftime")
 @pytest.mark.parametrize("device", ["cuda:0", "cpu"])
 def test_deterministic_sampler_full_domain_lead_time(device, pytestconfig):
-
     from physicsnemo.utils.diffusion import deterministic_sampler
 
     latents = torch.randn(1, 3, 16, 16, device=device)  # Mock latents
@@ -287,9 +280,9 @@
         lead_time_label=torch.tensor([1]),
     )
 
-    assert (
-        result_mean_hr.shape == latents.shape
-    ), "Mean HR conditioned output shape does not match expected shape"
+    assert result_mean_hr.shape == latents.shape, (
+        "Mean HR conditioned output shape does not match expected shape"
+    )
 
 
 # The test function for edm_sampler with rectangular domain and patching
@@ -332,9 +325,9 @@
         lead_time_label=torch.tensor([1]),
     )
 
-    assert (
-        result_mean_hr.shape == latents.shape
-    ), "Mean HR conditioned output shape does not match expected shape"
+    assert result_mean_hr.shape == latents.shape, (
+        "Mean HR conditioned output shape does not match expected shape"
+    )
 
 
 # Test that the deterministic sampler is differentiable with rectangular patching
@@ -387,9 +380,9 @@
         lead_time_label=torch.tensor([1]),
     )
 
-    assert (
-        result_mean_hr.shape == latents.shape
-    ), "Mean HR conditioned output shape does not match expected shape"
+    assert result_mean_hr.shape == latents.shape, (
+        "Mean HR conditioned output shape does not match expected shape"
+    )
 
     loss = result_mean_hr.sum()
     loss.backward()
@@ -399,9 +392,4 @@
     assert c.grad is not None
     assert d.grad is not None
     assert e.grad is not None
-    assert f.grad is not None
-=======
-    assert torch.allclose(x_final, analytical_solution, rtol=1e-2, atol=1e-2), (
-        f"Numerical solution {x_final.item():.6f} does not match analytical solution {analytical_solution.item():.6f}"
-    )
->>>>>>> dcec5def
+    assert f.grad is not None